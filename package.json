{
  "name": "portainer-stack-deploy",
  "version": "1.0.0",
  "description": "Github Action to deploy a stack to a Portainer instance",
  "author": "Carl Rygart <carlrygart>",
  "license": "MIT",
  "main": "lib/main.js",
  "keywords": [
    "actions",
    "node"
  ],
  "scripts": {
    "build": "tsc -p tsconfig.publish.json",
    "format": "prettier --write **/*.ts",
    "format-check": "prettier --check **/*.ts",
    "lint": "eslint ./**/*.ts",
    "package": "ncc build --source-map --license licenses.txt",
    "test": "npm run test:ts && npm run test:unit",
    "test:unit": "jest",
    "test:ts": "tsc --noEmit",
    "all": "npm run build && npm run format && npm run lint && npm run package && npm test"
  },
  "dependencies": {
<<<<<<< HEAD
    "@actions/core": "^1.2.7",
    "handlebars": "^4.7.7",
    "mappersmith": "^2.34.0"
=======
    "@actions/core": "^1.6.0",
    "mappersmith": "^2.35.0"
>>>>>>> fcd172ae
  },
  "devDependencies": {
    "@types/jest": "^27.0.3",
    "@types/node": "^16.11.11",
    "@typescript-eslint/parser": "^5.5.0",
    "@vercel/ncc": "^0.33.0",
    "eslint": "^8.3.0",
    "eslint-plugin-github": "^4.3.5",
    "eslint-plugin-jest": "^25.3.0",
    "jest": "^27.4.3",
    "jest-circus": "^27.4.2",
    "js-yaml": "^4.1.0",
    "prettier": "2.5.0",
    "ts-jest": "^27.0.7",
    "typescript": "^4.5.2"
  }
}<|MERGE_RESOLUTION|>--- conflicted
+++ resolved
@@ -21,14 +21,9 @@
     "all": "npm run build && npm run format && npm run lint && npm run package && npm test"
   },
   "dependencies": {
-<<<<<<< HEAD
-    "@actions/core": "^1.2.7",
+    "@actions/core": "^1.6.0",
     "handlebars": "^4.7.7",
-    "mappersmith": "^2.34.0"
-=======
-    "@actions/core": "^1.6.0",
     "mappersmith": "^2.35.0"
->>>>>>> fcd172ae
   },
   "devDependencies": {
     "@types/jest": "^27.0.3",
